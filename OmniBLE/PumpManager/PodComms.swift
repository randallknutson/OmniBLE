--- conflicted
+++ resolved
@@ -99,13 +99,7 @@
                 address: response.address,
                 ltk: ltk,
                 firmwareVersion: "",
-<<<<<<< HEAD
                 bleFirmwareVersion: ""
-=======
-                bleFirmwareVersion: "",
-                lotNo: 0,
-                lotSeq: 0
->>>>>>> 5e997264
             )
         }
 
@@ -132,14 +126,14 @@
         if versionResponse.address != 0xFFFFFFFF && versionResponse.address != response.address {
             log.debug("pairPod: versionResponse.address 0x%08X (%d) doesn't match response.address of 0x%08x (%d)", versionResponse.address, versionResponse.address, response.address, response.address)
         }
-        if let lotSeq = self.lotSeq {
+        if let lotSeq = self.podState?.sequenceNo {
             if versionResponse.tid != lotSeq {
                 log.debug("pairPod: versionResponse.tid %d doesn't match lotSeq of %d", versionResponse.tid, lotSeq)
             }
         } else {
             log.debug("pairPod: got versionResponse.tid of %d with no previous lotSeq", versionResponse.tid)
         }
-        if let lotNo = self.lotNo {
+        if let lotNo = self.podState?.lotNo {
             if versionResponse.lot != lotNo {
                 log.debug("pairPod: versionResponse.lot %d doesn't match lotNo of %d", versionResponse.lot, lotNo)
             }
@@ -154,11 +148,6 @@
             ltk: ltk,
             firmwareVersion: String(describing: versionResponse.pmVersion),
             bleFirmwareVersion: String(describing: versionResponse.piVersion),
-<<<<<<< HEAD
-=======
-            lotNo: UInt64(versionResponse.lot), // or self.lotNo?
-            lotSeq: versionResponse.tid, // or self.lotSeq?
->>>>>>> 5e997264
             messageTransportState: podState!.messageTransportState
         )
         // podState setupProgress state should be addressAssigned
