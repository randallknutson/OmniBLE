//
//  BluetoothManager.swift
//  OmnipodKit
//
//  Created by Randall Knutson on 10/10/21.
//

import CoreBluetooth
import Foundation
import LoopKit
import os.log


protocol BluetoothManagerDelegate: AnyObject {

    /**
     Tells the delegate that the bluetooth manager has finished connecting to and discovering all required services of its peripheral, or that it failed to do so

     - parameter manager: The bluetooth manager
     - parameter peripheralManager: The peripheral manager
     - parameter error:   An error describing why bluetooth setup failed
     */
    func bluetoothManager(_ manager: BluetoothManager, peripheralManager: PeripheralManager, isReadyWithError error: Error?)

    /**
     Asks the delegate whether the discovered or restored peripheral should be connected

     - parameter manager:    The bluetooth manager
     - parameter peripheral: The found peripheral

     - returns: True if the peripheral should connect
     */
    func bluetoothManager(_ manager: BluetoothManager, shouldConnectPeripheral peripheral: CBPeripheral, advertisementData: [String : Any]?) -> Bool

    /// Informs the delegate that the bluetooth device has completed configuration
    ///
    /// - Parameters:
    ///   - manager: The bluetooth manager
    ///   - peripheralManager: The peripheral manager
    ///   - response: The data received on the authentication characteristic
    func bluetoothManager(_ manager: BluetoothManager, didCompleteConfiguration peripheralManager: PeripheralManager)
}


class BluetoothManager: NSObject {

    var stayConnected: Bool {
        get {
            return lockedStayConnected.value
        }
        set {
            lockedStayConnected.value = newValue
        }
    }
    private let lockedStayConnected: Locked<Bool> = Locked(true)

    weak var delegate: BluetoothManagerDelegate?

    private let log = OSLog(category: "BluetoothManager")

    private let connectionSemaphore = DispatchSemaphore(value: 0)

    /// Isolated to `managerQueue`
    private var manager: CBCentralManager! = nil

    /// Isolated to `managerQueue`
    private var peripheral: CBPeripheral? {
        get {
            return peripheralManager?.peripheral
        }
        set {
            guard let peripheral = newValue else {
                peripheralManager = nil
                return
            }

            if let peripheralManager = peripheralManager {
                peripheralManager.peripheral = peripheral
            } else {
                peripheralManager = PeripheralManager(
                    peripheral: peripheral,
                    configuration: .omnipod,
                    centralManager: manager
                )
            }
        }
    }

    var peripheralIdentifier: UUID? {
        get {
            return lockedPeripheralIdentifier.value
        }
        set {
            lockedPeripheralIdentifier.value = newValue
        }
    }
    private let lockedPeripheralIdentifier: Locked<UUID?> = Locked(nil)

    /// Isolated to `managerQueue`
    private var peripheralManager: PeripheralManager? {
        didSet {
            oldValue?.delegate = nil
            peripheralManager?.delegate = self

            peripheralIdentifier = peripheralManager?.peripheral.identifier
        }
    }

    // MARK: - Synchronization
    private let managerQueue = DispatchQueue(label: "com.randallknutson.OmniBLE.bluetoothManagerQueue", qos: .unspecified)

    override init() {
        super.init()

        managerQueue.sync {
            self.manager = CBCentralManager(delegate: self, queue: managerQueue, options: [CBCentralManagerOptionRestoreIdentifierKey: "com.randallknutson.OmniBLE"])
        }
    }

    // MARK: - Actions

    func scanForPeripheral() {
        dispatchPrecondition(condition: .notOnQueue(managerQueue))

        managerQueue.sync {
            self.managerQueue_scanForPeripheral()
        }
    }

    func disconnect() {
        dispatchPrecondition(condition: .notOnQueue(managerQueue))

        managerQueue.sync {
            if manager.isScanning {
                manager.stopScan()
            }

            if let peripheral = peripheral {
                manager.cancelPeripheralConnection(peripheral)
            }
        }
    }

    func reconnectPeripheral() {
       dispatchPrecondition(condition: .notOnQueue(managerQueue))

        managerQueue.sync {
            self.managerQueue_scanForPeripheral()
            // connectionSemaphore.wait()
        }

        log.info("Waiting for peripheral reconnect semaphore")
        connectionSemaphore.wait()
        log.info("Peripheral reconnect semaphore finished")
    }

    func waitForPeripheralConnection() {
       dispatchPrecondition(condition: .notOnQueue(managerQueue))

       // managerQueue.sync {
            // connectionSemaphore.wait()
       // }

       log.info("Waiting for peripheral reconnect semaphore")
        connectionSemaphore.wait()
        log.info("Peripheral reconnect semaphore finished")
    }

    private func managerQueue_scanForPeripheral() {
        dispatchPrecondition(condition: .onQueue(managerQueue))

        guard manager.state == .poweredOn else {
            return
        }

        let currentState = peripheral?.state ?? .disconnected
        guard currentState != .connected else {
            return
        }

        if let peripheral = manager.retrieveConnectedPeripherals(withServices: [
            OmnipodServiceUUID.advertisement.cbUUID,
            OmnipodServiceUUID.service.cbUUID
        ]).first,
        delegate == nil || delegate!.bluetoothManager(self, shouldConnectPeripheral: peripheral, advertisementData: nil)
        {
            log.debug("Found system-connected peripheral: %{public}@", peripheral.identifier.uuidString)
            self.peripheral = peripheral
            self.manager.connect(peripheral)
        } else {
            // TEST: There might be a race condition where PeripheralManager considers the device already connected, although it isn't
            // TODO: Investigate more
            // Related https://github.com/randallknutson/OmniBLE/pull/10#pullrequestreview-837692407
            if let peripheralID = peripheralIdentifier, let peripheral = manager.retrievePeripherals(withIdentifiers: [peripheralID]).first {
                log.debug("Re-connecting to known peripheral %{public}@", peripheral.identifier.uuidString)
                self.peripheral = peripheral
                self.manager.connect(peripheral)
            } else {
                log.debug("Scanning for peripherals")
                manager.scanForPeripherals(withServices: [OmnipodServiceUUID.advertisement.cbUUID],
                options: nil
                )
            }
        }
    }

    /**

     Persistent connections don't seem to work with the transmitter shutoff: The OS won't re-wake the
     app unless it's scanning.

     The sleep gives the transmitter time to shut down, but keeps the app running.

     */
    fileprivate func scanAfterDelay() {
        DispatchQueue.global(qos: .utility).async {
            Thread.sleep(forTimeInterval: 2)

            self.scanForPeripheral()
        }
    }

    // MARK: - Accessors

    var isScanning: Bool {
        dispatchPrecondition(condition: .notOnQueue(managerQueue))

        var isScanning = false
        managerQueue.sync {
            isScanning = manager.isScanning
        }
        return isScanning
    }

    override var debugDescription: String {
        return [
            "## BluetoothManager",
            peripheralManager.map(String.init(reflecting:)) ?? "No peripheral",
        ].joined(separator: "\n")
    }
}


extension BluetoothManager: CBCentralManagerDelegate {
    func centralManagerDidUpdateState(_ central: CBCentralManager) {
        dispatchPrecondition(condition: .onQueue(managerQueue))

        peripheralManager?.centralManagerDidUpdateState(central)
        log.default("%{public}@: %{public}@", #function, String(describing: central.state.rawValue))

        switch central.state {
        case .poweredOn:
            managerQueue_scanForPeripheral()
        case .resetting, .poweredOff, .unauthorized, .unknown, .unsupported:
            fallthrough
        @unknown default:
            if central.isScanning {
                central.stopScan()
            }
        }
    }

    func centralManager(_ central: CBCentralManager, willRestoreState dict: [String : Any]) {
        dispatchPrecondition(condition: .onQueue(managerQueue))
        log.info("%{public}@: %{public}@", #function, dict)

        if let peripherals = dict[CBCentralManagerRestoredStatePeripheralsKey] as? [CBPeripheral] {
            for peripheral in peripherals {
                if delegate == nil || delegate!.bluetoothManager(self, shouldConnectPeripheral: peripheral, advertisementData: nil) {
                    log.default("Restoring peripheral from state: %{public}@", peripheral.identifier.uuidString)
                    self.peripheral = peripheral
                    // TODO: Maybe connect to peripheral if its state is disconnected?
                }
            }
        }
    }

    func centralManager(_ central: CBCentralManager, didDiscover peripheral: CBPeripheral, advertisementData: [String : Any], rssi RSSI: NSNumber) {
        dispatchPrecondition(condition: .onQueue(managerQueue))

        log.info("%{public}@: %{public}@", #function, peripheral)
        if delegate == nil || delegate!.bluetoothManager(self, shouldConnectPeripheral: peripheral, advertisementData: advertisementData) {
            self.peripheral = peripheral

            central.connect(peripheral, options: nil)
        }
    }

    func centralManager(_ central: CBCentralManager, didConnect peripheral: CBPeripheral) {
        dispatchPrecondition(condition: .onQueue(managerQueue))

        log.default("%{public}@: %{public}@", #function, peripheral)
        if central.isScanning {
            central.stopScan()
        }

        peripheralManager?.centralManager(central, didConnect: peripheral)

        if case .poweredOn = manager.state, case .connected = peripheral.state, let peripheralManager = peripheralManager {
            self.delegate?.bluetoothManager(self, peripheralManager: peripheralManager, isReadyWithError: nil)
        }

        connectionSemaphore.signal()
    }

    func centralManager(_ central: CBCentralManager, didDisconnectPeripheral peripheral: CBPeripheral, error: Error?) {
        dispatchPrecondition(condition: .onQueue(managerQueue))
        log.default("%{public}@: %{public}@", #function, peripheral)
        // Ignore errors indicating the peripheral disconnected remotely, as that's expected behavior
        if let error = error as NSError?, CBError(_nsError: error).code != .peripheralDisconnected {
            log.error("%{public}@: %{public}@", #function, error)
            if let peripheralManager = peripheralManager {
                self.delegate?.bluetoothManager(self, peripheralManager: peripheralManager, isReadyWithError: error)
            }
        }

        if stayConnected {
            scanAfterDelay()
        }
    }

    func centralManager(_ central: CBCentralManager, didFailToConnect peripheral: CBPeripheral, error: Error?) {
        dispatchPrecondition(condition: .onQueue(managerQueue))

        log.error("%{public}@: %{public}@", #function, String(describing: error))
        if let error = error, let peripheralManager = peripheralManager {
            self.delegate?.bluetoothManager(self, peripheralManager: peripheralManager, isReadyWithError: error)
        }

        if stayConnected {
            scanAfterDelay()
        }

        // Don't freeze the thread
        connectionSemaphore.signal()
    }
}


extension BluetoothManager: PeripheralManagerDelegate {
    func peripheralManager(_ manager: PeripheralManager, didReadRSSI RSSI: NSNumber, error: Error?) {

    }

    func peripheralManagerDidUpdateName(_ manager: PeripheralManager) {

    }

    func completeConfiguration(for manager: PeripheralManager) throws {
        self.delegate?.bluetoothManager(self, didCompleteConfiguration: manager)
    }

    // throws?
    func reconnectLatestPeripheral() {
<<<<<<< HEAD
        scanForPeripheral()
=======
        reconnectPeripheral()
    }

    func waitForPeripheral() {
        waitForPeripheral()
>>>>>>> 3a644998
    }


    func peripheralManager(_ manager: PeripheralManager, didUpdateNotificationStateFor characteristic: CBCharacteristic) {

    }

    func peripheralManager(_ manager: PeripheralManager, didUpdateValueFor characteristic: CBCharacteristic) {

    }
}<|MERGE_RESOLUTION|>--- conflicted
+++ resolved
@@ -352,15 +352,11 @@
 
     // throws?
     func reconnectLatestPeripheral() {
-<<<<<<< HEAD
-        scanForPeripheral()
-=======
         reconnectPeripheral()
     }
 
     func waitForPeripheral() {
-        waitForPeripheral()
->>>>>>> 3a644998
+        waitForPeripheralConnection()
     }
 
 
